# Patterns
The libraries in Cascade, while loosely coupled from each other,
follow similar design patterns. These patterns were chosen by the
Cascade development team to ensure code is readable and better organized.

This document serves as a reference for patterns used in Cascade.

# Cake
Cake is a pattern used for organizing Scala code as well as dependency injection,
allowing implementations to be easily swapped out so testing is simple. The original pattern
is outlined in [Jonas Bonér's Blog Post](http://jonasboner.com/2008/10/06/real-world-scala-dependency-injection-di/),
and has been slightly adapted to fit our needs. It allows us to stub out complex functionality (often
functionality that handles I/O) so we can write unit or integration tests without
needing a complex external infrastructure (like a database).

### Cake vs. DI Frameworks
Many in the Scala community use the Cake pattern for dependency injection, as does this project.
There are multiple dependency injection frameworks ([Guice](https://code.google.com/p/google-guice/),
[Spring](http://projects.spring.io/spring-framework/),
[Dagger](http://square.github.io/dagger/)) in the Java ecosystem already.
Cake was decided to be used for two major reasons. In Cascade, we want:

1. To do DI at _compile time_ instead of runtime.
2. To do DI with the fewest number of external dependncies.

Since Cake only uses Scala language features, we get both #1 and #2 for free.

## Components
A component in Cake is a synonym for a class that has dependencies and provides
some functionality. A component is a Scala `trait` that contains:

1. An interface for one piece of functionality (written in a Scala `trait`)
2. One "real" implementation of the `trait` from (1)
3. Zero or more "fake" (e.g. stub) implementations of the `trait` from (1)
4. An abstract `val` (singleton) or `def` (factory) for the interface from (1)

## Modules
Modules are top level `object`s or `class`es that configure all dependencies.
They are the only thing that ever inherits (with `extends` and `with`) a
component, and may override the `val` or `def` from (4) above as appropriate.

Most projects have a single `object` module for the main entry point (e.g.
`object MyServer extends App with MyServiceComponent`) and 1 or more modules
for test configuration (e.g. stubbing out the database driver).

Please see [CAKEPATTERN.md](CAKEPATTERN.md) for thorough details and examples.

# Naming
The following naming conventions were chosen by the Cascade development team:

1. `object`s, `class`es and `trait`s are camel cased starting with an uppercase
letter.
2. `def`s, `val`s, `var`s and `lazy val`s are camel cased starting with a
lowercase letter.
3. `implicit class` names start with `Rich`.
4. `package object` names are short and lower case.
5. `package object`s are in their own file named `${package}.scala`. We do this
so that they're easier to find on the filesystem, in GitHub, etc...

# Errors
<<<<<<< HEAD
The following error handling conventions were chosen by the Cascade development team.
Where possible, use [`Try`](`](http://www.scala-lang.org/api/current/#scala.util.Try) where
=======
We prefer to use
[`Try`](http://www.scala-lang.org/api/current/#scala.util.Try) where
>>>>>>> a2ea4d75
possible to pass errors to the caller of a `def`. When the exception does not
matter to the caller, use
[`Option`](http://www.scala-lang.org/api/current/#scala.Option).

However, throw exceptions in a few cases:

1. Throw from
[Akka `Actor`](http://doc.akka.io/docs/akka/2.3.5/scala/actors.html)s so that
the supervisor can decide what to do.
2. Throw from `def`s that have a `@throws` annotation on them. We often do
this when we override Java methods that have a thrown exception on them.

Generally, try to minimize throwing exceptions in favor of `Try` and
`Option`, and `throw` only when there is a good reason.<|MERGE_RESOLUTION|>--- conflicted
+++ resolved
@@ -58,13 +58,9 @@
 so that they're easier to find on the filesystem, in GitHub, etc...
 
 # Errors
-<<<<<<< HEAD
-The following error handling conventions were chosen by the Cascade development team.
-Where possible, use [`Try`](`](http://www.scala-lang.org/api/current/#scala.util.Try) where
-=======
-We prefer to use
-[`Try`](http://www.scala-lang.org/api/current/#scala.util.Try) where
->>>>>>> a2ea4d75
+The following error handling conventions were chosen by the Cascade development team:
+
+Where possible, use [`Try`](http://www.scala-lang.org/api/current/#scala.util.Try) where
 possible to pass errors to the caller of a `def`. When the exception does not
 matter to the caller, use
 [`Option`](http://www.scala-lang.org/api/current/#scala.Option).
