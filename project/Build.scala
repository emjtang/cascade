import com.paypal.stingray.sbt.BuildUtilities
import de.johoop.jacoco4sbt._
import JacocoPlugin._
import net.virtualvoid.sbt.graph.Plugin
import org.scalastyle.sbt.ScalastylePlugin
import sbtrelease._
import ReleasePlugin._
import ReleaseKeys._
import sbt._
import Keys._
import sbtunidoc.Plugin._
import sbtunidoc.Plugin.UnidocKeys._

object BuildSettings {

  import Dependencies._

  val org = "com.paypal.stingray"
  val scalaVsn = "2.11.0"
  val stingrayNexusHost = "stingray-nexus.stratus.dev.ebay.com"

  val defaultArgs = Seq(
    "-Xmx4096m",
    "-XX:MaxPermSize=512m",
    "-Xss32m",
    "-XX:ReservedCodeCacheSize=128m",
    "-XX:+UseCodeCacheFlushing",
    "-XX:+UseCompressedOops",
    "-XX:+UseConcMarkSweepGC",
    "-XX:+CMSClassUnloadingEnabled"
  )

  val runArgs = defaultArgs
  val testArgs = defaultArgs

  val docScalacOptions = Seq("-groups", "-implicits")

  lazy val standardReleaseSettings = releaseSettings ++ Seq(
    tagName <<= (version in ThisBuild).map(a => a),
    releaseProcess := BuildUtilities.defaultReleaseProcess
  )

  lazy val standardSettings = Defaults.coreDefaultSettings ++ Plugin.graphSettings ++ ScalastylePlugin.Settings ++ Seq(
    organization := org,
    scalaVersion := scalaVsn,
    exportJars := true,
    fork := true,
    incOptions := incOptions.value.withNameHashing(true),
    scalacOptions ++= Seq("-deprecation", "-unchecked", "-feature"),
    scalacOptions in Test ++= Seq("-Yrangepos"),
    scalacOptions in (Compile, doc) ++= docScalacOptions,
    scalacOptions in (Test, doc) ++= docScalacOptions,
    javaOptions in run ++= runArgs,
    javaOptions in jacoco.Config ++= testArgs,
    javaOptions in Test ++= testArgs,
    testOptions in Test += Tests.Argument("html", "console"),
    // Add apiURL := Some(url(...)) once the scaladocs start being published
    autoAPIMappings := true,
    apiMappings ++= {
      def findManagedDependency(organization: String, name: String): Option[File] = {
        (for {
          entry <- (fullClasspath in Runtime).value ++ (fullClasspath in Test).value
          module <- entry.get(moduleID.key) if module.organization == organization && module.name.startsWith(name)
        } yield entry.data).headOption
      }
      val links = Seq(
        findManagedDependency("org.scala-lang", "scala-library").map(d => d -> url(s"http://www.scala-lang.org/api/$scalaVsn/")),
        findManagedDependency("com.typesafe.akka", "akka-actor").map(d => d -> url(s"http://doc.akka.io/api/akka/$akkaVersion/")),
        findManagedDependency("com.typesafe", "config").map(d => d -> url("http://typesafehub.github.io/config/latest/api/")),
        // make the version here dynamic once we stop using the stingray jackson fork
        findManagedDependency("com.fasterxml.jackson.core", "jackson-core").map(d => d -> url("http://fasterxml.github.io/jackson-core/javadoc/2.3.1/")),
        // this is the only scaladoc location listed on the spray site
        findManagedDependency("io.spray", "spray-http").map(d => d -> url("http://spray.io/documentation/1.1-SNAPSHOT/api/")),
        findManagedDependency("io.spray", "spray-routing").map(d => d -> url("http://spray.io/documentation/1.1-SNAPSHOT/api/")),
        findManagedDependency("org.slf4j", "slf4j-api").map(d => d -> url("http://www.slf4j.org/api/")),
        findManagedDependency("com.typesafe.akka", "akka-testkit").map(d => d -> url(s"http://doc.akka.io/api/akka/$akkaVersion/")),
        findManagedDependency("org.specs2", "specs2").map(d => d -> url(s"http://etorreborre.github.io/specs2/api/SPECS2-$specs2Version/"))
      )
      links.collect { case Some(d) => d }.toMap
    },
    publishTo <<= version { version: String =>
      val stingrayNexus = s"http://$stingrayNexusHost/nexus/content/repositories/"
      if (version.trim.endsWith("SNAPSHOT")) {
        Some("snapshots" at stingrayNexus + "snapshots/")
      } else {
        Some("releases" at stingrayNexus + "releases/")
      }
    },
    resolvers += "Stingray Nexus" at s"http://$stingrayNexusHost/nexus/content/groups/public/",
    conflictManager := ConflictManager.strict,
<<<<<<< HEAD
    dependencyOverrides <++= scalaVersion { vsn => Set(
      "org.scala-lang" % "scala-library"  % vsn,
      "org.scala-lang" % "scala-compiler" % vsn,
      "org.scala-lang" % "scala-reflect"  % vsn
    )},
    tagName <<= (version in ThisBuild).map(a => a),
    releaseProcess := defaultStingrayRelease
=======
    dependencyOverrides <+= scalaVersion { vsn => "org.scala-lang" % "scala-library" % vsn }
>>>>>>> 661df192
  )

}

object Dependencies {

  val slf4jVersion = "1.7.7"
<<<<<<< HEAD
  val fasterXmlJacksonVersion = "2.3.2-STINGRAY" //custom version until our fixes are released
  val sprayVersion = "1.3.1-20140423"
  val akkaVersion = "2.3.2"
=======
  val fasterXmlJacksonVersion = "2.3.1-STINGRAY" //custom version until our fixes are released
  val sprayVersion = "1.3.1"
  val akkaVersion = "2.3.3"
>>>>>>> 661df192
  val parboiledVersion = "1.1.6"
  val specs2Version = "2.3.12"

  lazy val logback             = "ch.qos.logback"               % "logback-classic"             % "1.1.2" exclude("org.slf4j", "slf4j-api")

  lazy val jacksonDataBind     = "com.fasterxml.jackson.core"   % "jackson-databind"            % fasterXmlJacksonVersion exclude("com.fasterxml.jackson.core", "jackson-annotations")
  lazy val jacksonScalaModule  = "com.fasterxml.jackson.module" %% "jackson-module-scala"       % fasterXmlJacksonVersion exclude("com.fasterxml.jackson.core", "jackson-databind")

  lazy val slf4j               = "org.slf4j"                    % "slf4j-api"                   % slf4jVersion
  lazy val slf4jJul            = "org.slf4j"                    % "jul-to-slf4j"                % slf4jVersion
  lazy val slf4jJcl            = "org.slf4j"                    % "jcl-over-slf4j"              % slf4jVersion
  lazy val slf4jLog4j          = "org.slf4j"                    % "log4j-over-slf4j"            % slf4jVersion

  lazy val sprayCan            = "io.spray"                     %% "spray-can"                  % sprayVersion
  lazy val sprayRouting        = "io.spray"                     %% "spray-routing"              % sprayVersion
  lazy val akka                = "com.typesafe.akka"            %% "akka-actor"                 % akkaVersion

  lazy val specs2              = "org.specs2"                   %% "specs2"                     % specs2Version     % "test"
  lazy val scalacheck          = "org.scalacheck"               %% "scalacheck"                 % "1.11.3"          % "test"
  lazy val mockito             = "org.mockito"                  % "mockito-all"                 % "1.9.5"           % "test"
  lazy val hamcrest            = "org.hamcrest"                 % "hamcrest-all"                % "1.3"             % "test"
  lazy val pegdown             = "org.pegdown"                  % "pegdown"                     % "1.2.1"           % "test" exclude("org.parboiled", "parboiled-core") exclude("org.parboiled", "parboiled-java")
  lazy val parboiledJava       = "org.parboiled"                % "parboiled-java"              % parboiledVersion  % "test"
  lazy val parboiledScala      = "org.parboiled"                %% "parboiled-scala"            % parboiledVersion  % "test"

  lazy val sprayTestKit        = "io.spray"                     %% "spray-testkit"              % sprayVersion      % "test" exclude("com.typesafe.akka", "akka-testkit_2.10")
  lazy val akkaTestKit         = "com.typesafe.akka"            %% "akka-testkit"               % akkaVersion       % "test"

  lazy val commonDependencies = Seq(
    slf4j,
    slf4jJul,
    slf4jJcl,
    slf4jLog4j,
    logback
  )

  lazy val jsonDependencies = Seq(
    jacksonDataBind,
    jacksonScalaModule
  )

  lazy val akkaDependencies = Seq(
    akka
  )

  lazy val httpDependencies = Seq(
    sprayCan,
    sprayRouting
  )

  lazy val commonTestDependencies = Seq(
    scalacheck,
    mockito,
    hamcrest,
    pegdown,
    parboiledJava,
    parboiledScala,
    specs2
  )

  lazy val akkaTestDependencies = Seq(
    akkaTestKit
  )

  lazy val httpTestDependencies = Seq(
    sprayTestKit
  )

}

object CommonBuild extends Build {

  import BuildSettings._
  import Dependencies._

  lazy val parent = Project("parent", file("."),
    settings = standardSettings ++ BuildUtilities.utilitySettings ++ standardReleaseSettings ++ Seq(
      name := "parent",
      unidocProjectFilter in (ScalaUnidoc, unidoc) := inAnyProject -- inProjects(examples),
      publish := {}
    ),
    aggregate = Seq(common, json, akka, http, examples)
  )

  lazy val common = Project("stingray-common", file("common"),
    settings = standardSettings ++ Seq(jacoco.settings: _*) ++ Seq(
      name := "stingray-common",
      libraryDependencies ++= commonDependencies ++ commonTestDependencies,
      publishArtifact in Test := true
    )
  )

  lazy val json = Project("stingray-json", file("json"),
    dependencies = Seq(common % "compile->compile;test->test"),
    settings = standardSettings ++ Seq(jacoco.settings: _*) ++ Seq(
      name := "stingray-json",
      libraryDependencies ++= jsonDependencies,
      publishArtifact in Test := true
    )
  )

  lazy val akka = Project("stingray-akka", file("akka"),
    dependencies = Seq(common % "compile->compile;test->test"),
    settings = standardSettings ++ Seq(jacoco.settings: _*) ++ Seq(
      name := "stingray-akka",
      libraryDependencies ++= akkaDependencies ++ akkaTestDependencies,
      publishArtifact in Test := true
    )
  )

  lazy val http = Project("stingray-http", file("http"),
    dependencies = Seq(
      common % "compile->compile;test->test",
      json   % "compile->compile;test->test",
      akka   % "compile->compile;test->test"
    ),
    settings = standardSettings ++ Seq(jacoco.settings: _*) ++ Seq(
      name := "stingray-http",
      libraryDependencies ++= httpDependencies ++ httpTestDependencies,
      publishArtifact in Test := true
    )
  )

  lazy val examples = Project("stingray-examples", file("examples"),
    dependencies = Seq(
      common % "compile->compile;test->test",
      json   % "compile->compile;test->test"
    ),
    settings = standardSettings ++ Seq(
      name := "stingray-examples",
      publish := {}
    )
  )

}<|MERGE_RESOLUTION|>--- conflicted
+++ resolved
@@ -88,17 +88,11 @@
     },
     resolvers += "Stingray Nexus" at s"http://$stingrayNexusHost/nexus/content/groups/public/",
     conflictManager := ConflictManager.strict,
-<<<<<<< HEAD
     dependencyOverrides <++= scalaVersion { vsn => Set(
       "org.scala-lang" % "scala-library"  % vsn,
       "org.scala-lang" % "scala-compiler" % vsn,
       "org.scala-lang" % "scala-reflect"  % vsn
-    )},
-    tagName <<= (version in ThisBuild).map(a => a),
-    releaseProcess := defaultStingrayRelease
-=======
-    dependencyOverrides <+= scalaVersion { vsn => "org.scala-lang" % "scala-library" % vsn }
->>>>>>> 661df192
+    )}
   )
 
 }
@@ -106,15 +100,9 @@
 object Dependencies {
 
   val slf4jVersion = "1.7.7"
-<<<<<<< HEAD
   val fasterXmlJacksonVersion = "2.3.2-STINGRAY" //custom version until our fixes are released
-  val sprayVersion = "1.3.1-20140423"
-  val akkaVersion = "2.3.2"
-=======
-  val fasterXmlJacksonVersion = "2.3.1-STINGRAY" //custom version until our fixes are released
   val sprayVersion = "1.3.1"
   val akkaVersion = "2.3.3"
->>>>>>> 661df192
   val parboiledVersion = "1.1.6"
   val specs2Version = "2.3.12"
 
