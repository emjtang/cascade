package com.paypal.stingray.http.resource

import akka.actor._
import scala.util.{Success, Try}
import spray.http._
import spray.http.StatusCodes._
import spray.http.Uri.Path
import spray.http.HttpHeaders.{RawHeader, `WWW-Authenticate`, Location}
import spray.http.HttpEntity.{Empty, NonEmpty}
import spray.http.{HttpRequest, HttpResponse}
import spray.routing.RequestContext
import com.paypal.stingray.akka.actor._
import com.paypal.stingray.common.constants.ValueConstants._
import com.paypal.stingray.http.util.HttpUtil
import scala.concurrent.duration._
import scala.reflect.ClassTag
import com.paypal.stingray.common.option._
import akka.actor.SupervisorStrategy.Escalate
import com.paypal.stingray.http.resource.HttpResourceActor.ResourceContext

/**
 * the actor to manage the execution of an [[AbstractResourceActor]]. Create one of these per request
 */
abstract class HttpResourceActor(resourceContext: ResourceContext) extends ServiceActor {

  import HttpResourceActor._

  /*
   * Publicly overrideable
   */

  /**
   * A list of content types that that this server can accept, by default `application/json`.
   * These will be matched against the `Content-Type` header of incoming requests.
   * @return a list of content types
   */
  val acceptableContentTypes: List[ContentType] = List(ContentTypes.`application/json`)

  /**
   * The content type that this server provides, by default `application/json`
   * @return a list of content types
   */
  val responseContentType: ContentType = ContentTypes.`application/json`

  /**
   * The language of the data in the response, to for the Content-Language header
   *
   * @return a spray.http.Language value in an Option, or None, if the Content-Language header
   *         does not need to be set for this resource
   */
  val responseLanguage: Option[Language] = Option(Language("en", "US"))


  /*
   * Internal
   */
  case class RequestIsParsed(parsedRequest: AnyRef)
  case object ContentTypeIsSupported
  case object ResponseContentTypeIsAcceptable

  private var pendingStep: Class[_] = HttpResourceActor.Start.getClass
<<<<<<< HEAD
=======

  private lazy val resourceActor: ActorRef = context.actorOf(Props(resourceCreator(ResourceContext(self)))
    .withMailbox("single-consumer-mailbox"))

>>>>>>> 9cf20e0d
  private var mbSupportedFormats: Option[SupportedFormats] = None
  //This should never throw in normal operation but does need to be brought into state somehow
  //This is set by the first step in the pipeline, in the SupportedFormats step, and is used after that
  private lazy val unsafeSupportedFormats: SupportedFormats = mbSupportedFormats
    .orThrow(new IllegalStateException("VERY ILLEGAL STATE: Supported formats accessed before being set"))
  private def setNextStep[T](implicit classTag: ClassTag[T]): Unit = {
    pendingStep = classTag.runtimeClass
  }

  private val request = resourceContext.reqContext.request

  context.setReceiveTimeout(resourceContext.recvTimeout)

  override def preStart(): Unit = {
    super.preStart()
  }

  //crash on unhandled exceptions
  override val supervisorStrategy =
    OneForOneStrategy() {
      case _ => Escalate
    }

  override def receive: Actor.Receive = { // scalastyle:ignore cyclomatic.complexity scalastyle:ignore method.length

    //begin processing the request
    case Start =>
      setNextStep[SupportedFormats]
      self ! SupportedFormats(acceptableContentTypes, responseContentType, responseLanguage)

    case formats: SupportedFormats =>
      setNextStep[ContentTypeIsSupported.type]
      mbSupportedFormats = formats.opt
      self ! ensureContentTypeSupported().map { _ =>
        ContentTypeIsSupported
      }.orFailure

    //the content type is supported, now check if the response content type is acceptable
    case ContentTypeIsSupported =>
      setNextStep[ResponseContentTypeIsAcceptable.type]
      self ! ensureResponseContentTypeAcceptable().map { _ =>
        ResponseContentTypeIsAcceptable
      }.orFailure

    //the response content type is acceptable, now check if the request is authorized
    case ResponseContentTypeIsAcceptable =>
      setNextStep[RequestIsParsed]
      self ! resourceContext.reqParser.apply(request).map { p =>
        RequestIsParsed(p)
      }.orFailure

    //the request has been parsed, now check if the content type is supported
    case RequestIsParsed(p) =>
      setNextStep[RequestIsProcessed]
      //account for extremely long processing times
      context.setReceiveTimeout(resourceContext.processRecvTimeout)
      self ! ProcessRequest(p)

    //the request has been processed, now construct the response, send it to the spray context, send it to the returnActor, and stop
    case RequestIsProcessed(resp, mbLocation) =>
      setNextStep[HttpResponse]
      context.setReceiveTimeout(resourceContext.recvTimeout)
      val responseWithLocation = addHeaderOnCode(resp, Created) {
        // if an `X-Forwarded-Proto` header exists, read the scheme from that; else, preserve what was given to us
        val newScheme = request.headers.find(_.name == "X-Forwarded-Proto") match {
          case Some(hdr) => hdr.value
          case None => request.uri.scheme
        }

        // if we created something, `location` will have more information to append to the response path
        val finalLocation = mbLocation match {
          case Some(loc) => s"/$loc"
          case None => ""
        }
        val newPath = Path(request.uri.path.toString + finalLocation)

        // copy the request uri, replacing scheme and path as needed, and return a `Location` header with the new uri
        val newUri = request.uri.copy(scheme = newScheme, path = newPath)
        Location(newUri)
      }
      val headers = addLanguageHeader(unsafeSupportedFormats.responseLanguage, responseWithLocation.headers)
      // Just force the request to the right content type

      val finalResponse: HttpResponse = responseWithLocation.withHeadersAndEntity(headers, responseWithLocation.entity.flatMap {
        entity: NonEmpty =>
          HttpEntity(unsafeSupportedFormats.responseContentType, entity.data)
      })

      self ! finalResponse

    //we got a response to return (either through successful processing or an error handling),
    //so return it to the spray context and return actor and then stop
    case r: HttpResponse =>
      resourceContext.reqContext.complete(r)
      resourceContext.mbReturnActor.foreach { returnActor =>
        returnActor ! r
      }
      context.stop(self)

    //there was an error somewhere along the way, so translate it to an HttpResponse (using handleError),
    //send the exception to returnActor and stop
    case s @ Status.Failure(t) =>
      setNextStep[HttpResponse]
      log.warning("Unexpected request error: {} , cause: {}, trace: {}", t.getMessage, t.getCause, t.getStackTraceString)
      t match {
        case e: Exception => self ! handleError(e)
        case t: Throwable => throw t
      }

    //the actor didn't receive a message before the current ReceiveTimeout
    case ReceiveTimeout =>
      val timeoutMillis = if (pendingStep == classOf[RequestIsProcessed]) {
        resourceContext.processRecvTimeout.toMillis
      } else { resourceContext.recvTimeout.toMillis }
      log.error(
        s"$self didn't receive message within $timeoutMillis milliseconds of the last one. next expected message was ${pendingStep.getName}")
      self ! HttpResponse(StatusCodes.ServiceUnavailable)
  }

  /**
   * Continues execution if this resource supports the content type sent in the request, or halts
   * @return an empty Try
   */
  private def ensureContentTypeSupported(): Try[Unit] = {
    request.entity match {
      case Empty => Success()
      case NonEmpty(ct, _) => unsafeSupportedFormats.contentTypes.contains(ct).orHaltWithT(UnsupportedMediaType)
    }
  }

  /**
   * Continues execution if this resource can respond in a format that the requester can accept, or halts
   * @return a Try containing the acceptable content type found, or a failure
   */
  private def ensureResponseContentTypeAcceptable(): Try[ContentType] = {
    request.acceptableContentType(List(unsafeSupportedFormats.responseContentType)).orHaltWithT(NotAcceptable)
  }

  /**
   * Given a matching HTTP response code, add the given header to that response
   * @param response the initial response
   * @param status the response status code
   * @param header the header to conditionally add
   * @return a possibly modified response
   */
  private def addHeaderOnCode(response: HttpResponse, status: StatusCode)
                             (header: => HttpHeader): HttpResponse = {
    if(response.status == status) {
      response.withHeaders(header :: response.headers)
    } else {
      response
    }
  }

  private def handleError(exception: Exception): HttpResponse = exception match {
    case h: HaltException =>
      val response = addHeaderOnCode(h.response, Unauthorized) {
        `WWW-Authenticate`(HttpUtil.unauthorizedChallenge(request))
      }
      val headers = addLanguageHeader(mbSupportedFormats.flatMap(_.responseLanguage), response.headers)
      // If the error already has the right content type, let it through, otherwise coerce it
      val finalResponse = response.withHeadersAndEntity(headers, response.entity.flatMap {
        entity: NonEmpty =>
          entity.contentType match {
            case HttpUtil.errorResponseType => entity
            case _ => HttpUtil.coerceError(entity.data.toByteArray)
          }
      })
      if (finalResponse.status.intValue >= 500) {
        val statusCode = finalResponse.status.intValue
        log.warning(s"Request finished unsuccessfully with status code: $statusCode")
      }
      finalResponse
    case otherException =>
      HttpResponse(InternalServerError,
                   HttpUtil.coerceError(Option(otherException.getMessage).getOrElse("").getBytes(charsetUtf8)),
                   addLanguageHeader(mbSupportedFormats.flatMap(_.responseLanguage), Nil))
  }

  /**
   * Adds a `Content-Language` header to the current header list if the given `responseLanguage` is not None, and the
   * given `headers` list does not yet have a `Content-Language` header set
   * @param responseLanguage the value to assign the `Content-Language` header, or None, if not required
   * @param headers the current list of headers
   * @return augmented list of `HttpHeader` object, or the same list as `response.headers` if no modifications needed
   */
  private def addLanguageHeader(responseLanguage: Option[Language], headers: List[HttpHeader]) : List[HttpHeader] = {
    responseLanguage match {
      case Some(lang) =>
        if (headers.exists(_.lowercaseName == HttpUtil.CONTENT_LANGUAGE_LC)) {
          headers
        } else {
          RawHeader(HttpUtil.CONTENT_LANGUAGE, lang.toString()) :: headers
        }
      case None => headers
    }
  }

}

object HttpResourceActor {

  /**
   * ResourceContext contains all information needed to start an AbstractResourceActor
   * @param reqContext the spray [[RequestContext]] for this request
   * @param reqParser the function to parse the request into a valid scala type
   * @param mbReturnActor the actor to send the successful [[HttpResponse]] or the failed [[Throwable]]. optional - pass None to not do this
   * @param recvTimeout the longest time this actor will wait for any step (except the request processsing) to complete.
   *                    if this actor doesn't execute a step in time, it immediately fails and sends an [[HttpResponse]] indicating the error to the
   *                    context and return actor.
   * @param processRecvTimeout the longest time this actor will wait for `reqProcessor` to complete
   */
  case class ResourceContext(reqContext: RequestContext,
                             reqParser: RequestParser,
                             mbReturnActor: Option[ActorRef] = None,
                             recvTimeout: FiniteDuration = HttpResourceActor.defaultRecvTimeout,
                             processRecvTimeout: FiniteDuration = HttpResourceActor.defaultProcessRecvTimeout)

  //requests
  /**
   * Sent to AbstractResourceActor to indicate that a request should be processed
   * @param req The parsed request to process
   */
  case class ProcessRequest(req: Any)

  //responses
  /**
   * Response from AbstractResourceActor containing content type information
   * @param contentTypes Acceptable content types
   * @param responseContentType Content type of the response
   * @param responseLanguage Language of the response
   */
  case class SupportedFormats(contentTypes: List[ContentType],
                              responseContentType: ContentType,
                              responseLanguage: Option[Language])
  case class RequestIsProcessed(response: HttpResponse, mbLocation: Option[String])

  /**
   * the function that parses an [[spray.http.HttpRequest]] into a type, or fails
   * @tparam T the type to parse the request into
   */
  type RequestParser = HttpRequest => Try[AnyRef]

  /**
   * the only message to send each [[HttpResourceActor]]. it begins processing the [[AbstractResourceActor]] that it contains
   */
  object Start

  /**
   * the default receive timeout for most steps in ResourceActor
   */
  val defaultRecvTimeout = 500.milliseconds

  /**
   * the receive timeout for the process function step in ResourceActor
   */
  val defaultProcessRecvTimeout = 4.seconds

  /**
   * create the [[akka.actor.Props]] for a new [[HttpResourceActor]]
   * @param resourceActorProps function for creating props for an actor which will handle the request
   * @param reqContext the [[ResourceContext]] to pass to the [[HttpResourceActor]]
   * @param reqParser the parser function to pass to the [[HttpResourceActor]]
   * @param mbResponseActor the optional actor to pass to the [[HttpResourceActor]]
   * @return the new [[akka.actor.Props]]
   */
  def props(resourceActorProps: ResourceContext => AbstractResourceActor,
                           reqContext: RequestContext,
                           reqParser: RequestParser,
                           mbResponseActor: Option[ActorRef],
<<<<<<< HEAD
                           recvTimeout: FiniteDuration = defaultRecvTimeout,
                           processRecvTimeout: FiniteDuration = defaultProcessRecvTimeout): Props = {
    Props.apply(resourceActorProps(ResourceContext(reqContext, reqParser, mbResponseActor, recvTimeout, processRecvTimeout)))
      .withDispatcher(dispatcherName)
=======
                           recvTimeout: Duration = defaultRecvTimeout,
                           processRecvTimeout: Duration = defaultProcessRecvTimeout): Props = {
    Props.apply(new HttpResourceActor(resourceActorProps, reqContext, reqParser, mbResponseActor, recvTimeout, processRecvTimeout))
>>>>>>> 9cf20e0d
      .withMailbox("single-consumer-mailbox")
  }

}<|MERGE_RESOLUTION|>--- conflicted
+++ resolved
@@ -59,13 +59,7 @@
   case object ResponseContentTypeIsAcceptable
 
   private var pendingStep: Class[_] = HttpResourceActor.Start.getClass
-<<<<<<< HEAD
-=======
-
-  private lazy val resourceActor: ActorRef = context.actorOf(Props(resourceCreator(ResourceContext(self)))
-    .withMailbox("single-consumer-mailbox"))
-
->>>>>>> 9cf20e0d
+
   private var mbSupportedFormats: Option[SupportedFormats] = None
   //This should never throw in normal operation but does need to be brought into state somehow
   //This is set by the first step in the pipeline, in the SupportedFormats step, and is used after that
@@ -336,16 +330,9 @@
                            reqContext: RequestContext,
                            reqParser: RequestParser,
                            mbResponseActor: Option[ActorRef],
-<<<<<<< HEAD
                            recvTimeout: FiniteDuration = defaultRecvTimeout,
                            processRecvTimeout: FiniteDuration = defaultProcessRecvTimeout): Props = {
     Props.apply(resourceActorProps(ResourceContext(reqContext, reqParser, mbResponseActor, recvTimeout, processRecvTimeout)))
-      .withDispatcher(dispatcherName)
-=======
-                           recvTimeout: Duration = defaultRecvTimeout,
-                           processRecvTimeout: Duration = defaultProcessRecvTimeout): Props = {
-    Props.apply(new HttpResourceActor(resourceActorProps, reqContext, reqParser, mbResponseActor, recvTimeout, processRecvTimeout))
->>>>>>> 9cf20e0d
       .withMailbox("single-consumer-mailbox")
   }
 
